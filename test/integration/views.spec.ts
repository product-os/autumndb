import { CARDS, Kernel } from '../../lib';
import * as views from '../../lib/views';
<<<<<<< HEAD
import { CARDS } from '../../lib/contracts';

let ctx: testUtils.TestContext;

beforeAll(async () => {
	ctx = await testUtils.newContext();
});

afterAll(async () => {
	await testUtils.destroyContext(ctx);
});
=======
>>>>>>> 3c663aaa

describe('views', () => {
	describe('.getSchema()', () => {
		test('should return null if the contract is not a view', () => {
			const schema = views.getSchema(CARDS['user-admin']);
			expect(schema).toEqual(null);
		});

		test('should preserve template interpolations in user properties', () => {
			const schema = views.getSchema(
				Kernel.defaults({
					type: 'view@1.0.0',
					data: {
						schema: {
							type: 'object',
							properties: {
								foo: {
									type: 'string',
									const: {
										$eval: 'user.slug',
									},
								},
							},
							required: ['foo'],
						},
					},
				}),
			);

			expect(schema).toEqual({
				type: 'object',
				properties: {
					foo: {
						type: 'string',
						const: {
							$eval: 'user.slug',
						},
					},
				},
				required: ['foo'],
			});
		});

		test('should preserve template interpolations in schema properties', () => {
			const schema = views.getSchema(
				Kernel.defaults({
					type: 'view@1.0.0',
					version: '1.0.0',
					data: {
						schema: {
							type: 'object',
							properties: {
								foo: {
									type: {
										$eval: 'user.type',
									},
								},
							},
							required: ['foo'],
						},
					},
				}),
			);

			expect(schema).toEqual({
				type: 'object',
				properties: {
					foo: {
						type: {
							$eval: 'user.type',
						},
					},
				},
				required: ['foo'],
			});
		});

		test('should return a schema given a view contract with two conjunctions', () => {
			const schema = views.getSchema(
				Kernel.defaults({
					type: 'view@1.0.0',
					version: '1.0.0',
					data: {
						allOf: [
							{
								name: 'foo',
								schema: {
									type: 'object',
									properties: {
										foo: {
											type: 'string',
											minLength: 1,
										},
									},
									required: ['foo'],
								},
							},
							{
								name: 'bar',
								schema: {
									type: 'object',
									properties: {
										foo: {
											type: 'string',
											maxLength: 5,
										},
									},
									required: ['foo'],
								},
							},
						],
					},
				}),
			);

			expect(schema).toEqual({
				type: 'object',
				additionalProperties: true,
				properties: {
					foo: {
						type: 'string',
						minLength: 1,
						maxLength: 5,
					},
				},
				required: ['foo'],
			});
		});

		test('should return a schema given a view contract with two conjunctions and empty disjunctions', () => {
			const schema = views.getSchema(
				Kernel.defaults({
					type: 'view@1.0.0',
					version: '1.0.0',
					data: {
						anyOf: [],
						allOf: [
							{
								name: 'foo',
								schema: {
									type: 'object',
									properties: {
										foo: {
											type: 'string',
											minLength: 1,
										},
									},
									required: ['foo'],
								},
							},
							{
								name: 'bar',
								schema: {
									type: 'object',
									properties: {
										foo: {
											type: 'string',
											maxLength: 5,
										},
									},
									required: ['foo'],
								},
							},
						],
					},
				}),
			);

			expect(schema).toEqual({
				type: 'object',
				additionalProperties: true,
				properties: {
					foo: {
						type: 'string',
						minLength: 1,
						maxLength: 5,
					},
				},
				required: ['foo'],
			});
		});

		test('should return a schema given a view contract with two disjunctions', () => {
			const schema = views.getSchema(
				Kernel.defaults({
					type: 'view@1.0.0',
					version: '1.0.0',
					data: {
						anyOf: [
							{
								name: 'foo',
								schema: {
									type: 'object',
									properties: {
										type: {
											type: 'string',
											const: 'view',
										},
									},
									required: ['type'],
								},
							},
							{
								name: 'bar',
								schema: {
									type: 'object',
									properties: {
										type: {
											type: 'string',
											const: 'action',
										},
									},
									required: ['type'],
								},
							},
						],
					},
				}),
			);

			expect(schema).toEqual({
				type: 'object',
				additionalProperties: true,
				anyOf: [
					{
						type: 'object',
						properties: {
							type: {
								type: 'string',
								const: 'view',
							},
						},
						required: ['type'],
					},
					{
						type: 'object',
						properties: {
							type: {
								type: 'string',
								const: 'action',
							},
						},
						required: ['type'],
					},
				],
			});
		});

		test('should return a schema given a view contract with two disjunctions and empty conjunctions', () => {
			const schema = views.getSchema(
				Kernel.defaults({
					type: 'view@1.0.0',
					version: '1.0.0',
					data: {
						allOf: [],
						anyOf: [
							{
								name: 'foo',
								schema: {
									type: 'object',
									properties: {
										type: {
											type: 'string',
											const: 'view',
										},
									},
									required: ['type'],
								},
							},
							{
								name: 'bar',
								schema: {
									type: 'object',
									properties: {
										type: {
											type: 'string',
											const: 'action',
										},
									},
									required: ['type'],
								},
							},
						],
					},
				}),
			);

			expect(schema).toEqual({
				type: 'object',
				additionalProperties: true,
				anyOf: [
					{
						type: 'object',
						properties: {
							type: {
								type: 'string',
								const: 'view',
							},
						},
						required: ['type'],
					},
					{
						type: 'object',
						properties: {
							type: {
								type: 'string',
								const: 'action',
							},
						},
						required: ['type'],
					},
				],
			});
		});

		test('should return a schema given a view contract with two disjunctions and two conjunctions', () => {
			const schema = views.getSchema(
				Kernel.defaults({
					type: 'view@1.0.0',
					version: '1.0.0',
					data: {
						anyOf: [
							{
								name: 'foo',
								schema: {
									type: 'object',
									properties: {
										type: {
											type: 'string',
											const: 'view@1.0.0',
										},
									},
									required: ['type'],
								},
							},
							{
								name: 'bar',
								schema: {
									type: 'object',
									properties: {
										type: {
											type: 'string',
											const: 'action',
										},
									},
									required: ['type'],
								},
							},
						],
						allOf: [
							{
								name: 'foo',
								schema: {
									type: 'object',
									properties: {
										foo: {
											type: 'string',
											minLength: 1,
										},
									},
									required: ['foo'],
								},
							},
							{
								name: 'bar',
								schema: {
									type: 'object',
									properties: {
										foo: {
											type: 'string',
											maxLength: 5,
										},
									},
									required: ['foo'],
								},
							},
						],
					},
				}),
			);

			expect(schema).toEqual({
				type: 'object',
				additionalProperties: true,
				properties: {
					foo: {
						type: 'string',
						minLength: 1,
						maxLength: 5,
					},
				},
				required: ['foo'],
				anyOf: [
					{
						type: 'object',
						properties: {
							type: {
								type: 'string',
								const: 'view@1.0.0',
							},
						},
						required: ['type'],
					},
					{
						type: 'object',
						properties: {
							type: {
								type: 'string',
								const: 'action',
							},
						},
						required: ['type'],
					},
				],
			});
		});

		test('should return null given a view contract with no filters', () => {
			const schema = views.getSchema({
				type: 'view@1.0.0',
				version: '1.0.0',
				data: {},
			});

			expect(schema).toEqual(null);
		});
	});
});<|MERGE_RESOLUTION|>--- conflicted
+++ resolved
@@ -1,19 +1,5 @@
 import { CARDS, Kernel } from '../../lib';
 import * as views from '../../lib/views';
-<<<<<<< HEAD
-import { CARDS } from '../../lib/contracts';
-
-let ctx: testUtils.TestContext;
-
-beforeAll(async () => {
-	ctx = await testUtils.newContext();
-});
-
-afterAll(async () => {
-	await testUtils.destroyContext(ctx);
-});
-=======
->>>>>>> 3c663aaa
 
 describe('views', () => {
 	describe('.getSchema()', () => {
