import type { JsonSchema } from '@balena/jellyfish-types';
import type { Contract } from '@balena/jellyfish-types/build/core';
import jsone = require('json-e');
import * as _ from 'lodash';
import type { DatabaseBackend } from './backend/postgres/types';
import { CARDS } from './cards';
import type { Context } from './context';
import * as errors from './errors';
<<<<<<< HEAD
import { CARDS } from './contracts';
import type { Contract } from '@balena/jellyfish-types/build/core';
import type { DatabaseBackend } from './backend/postgres/types';
import type { JsonSchema } from '@balena/jellyfish-types';
=======
import jsonSchema from './json-schema';
>>>>>>> 3c663aaa

const CONTRACT_CONTRACT_TYPE = `${CARDS.card.slug}@${CARDS.card.version}`;
const VERSIONED_CONTRACTS = _.mapKeys(CARDS, (value: any, key: any) => {
	return `${key}@${value.version}`;
});

const applyMarkers = async (
	context: Context,
	backend: DatabaseBackend,
	actor: Contract,
	schema: JsonSchema,
): Promise<JsonSchema> => {
	// TODO: Find a way to implement this logic without
	// hardcoding the admin user
	if (actor.slug === CARDS['user-admin'].slug) {
		return schema;
	}

	const orgs = await backend.query(
		context,
		{
			slug: {},
		},
		{
			type: 'object',
			$$links: {
				'has member': {
					type: 'object',
					required: ['type', 'slug'],
					properties: {
						type: {
							type: 'string',
							const: actor.type,
						},
						slug: {
							type: 'string',
							const: actor.slug,
						},
					},
				},
			},
			required: ['slug', 'type'],
			properties: {
				slug: {
					type: 'string',
				},
				type: {
					type: 'string',
					const: 'org@1.0.0',
				},
			},
		},
	);

	const markers = _.uniq(
		[actor, ...orgs].map((contract) => {
			return contract.slug;
		}),
	);

	const markersQuery: JsonSchema =
		markers.length === 0
			? // If there are no markers provided, only elements with
			  // no markers are valid
			  {
					type: 'array',
					maxItems: 0,
			  }
			: {
					type: 'array',
					items: {
						type: 'string',
						anyOf: [
							{
								enum: markers,
							},

							// Use pattern matching to allow content using compound markers
							// (markers join with a + symbol)
							{
								pattern: `(^|\\+)(${markers.join('|')})($|\\+)`,
							},
						],
					},
			  };

	return jsonSchema.merge([
		schema as any,
		{
			type: 'object',
			required: ['markers'],
			properties: {
				markers: markersQuery,
			},
		},
	]) as JsonSchema;
};

/**
 * @summary Upsert a contract in an unsafe way (DANGEROUS)
 * @function
 * @public
 *
 * @description
 * This bypasses the whole permission system, so use with care.
 *
 * This function has the added limitation that you can only insert
 * contracts of types that are defined in the Jellyfish core.
 *
 * @param {Object} context - exectuion context
 * @param {Object} backend - backend
 * @param {Object} contract - contract
 * @returns {Object} contract
 *
 * @example
 * const contract = await permissionFilter.unsafeUpsertContract(backend, {
 *   type: 'foo',
 *   links: {},
 *   requires: [],
 *   capabilities: [],
 *   tags: [],
 *   active: true,
 *   data: {
 *     foo: 'bar'
 *   }
 * })
 *
 * console.log(contract.id)
 */
export const unsafeUpsertCard = async (
	context: Context,
	backend: DatabaseBackend,
	contract: Contract,
) => {
	jsonSchema.validate(
		VERSIONED_CONTRACTS[CONTRACT_CONTRACT_TYPE].data.schema as any,
		contract,
	);
	jsonSchema.validate(
		VERSIONED_CONTRACTS[contract.type].data.schema as any,
		contract,
	);
	return backend.upsertElement(context, contract);
};

/**
 * @summary Get the actor that corresponds to a session
 * @function
 * @private
 *
 * @param {Object} context - execution context
 * @param {Object} backend - backend
 * @param {String} session - session id
 * @returns {Object} sessionActor - actor contract and session scope
 * @returns {Object} sessionActor.actor - the actor contract
 * @returns {Object} sessionActor.scope - the session scope
 */
export const getSessionActor = async (
	context: Context,
	backend: DatabaseBackend,
	session: string,
) => {
	const sessionContract = await backend.getElementById(context, session);

	context.assertUser(
		sessionContract,
		errors.JellyfishInvalidSession,
		`Invalid session: ${session}`,
	);

	// Don't allow inactive sessions to be used
	context.assertUser(
		sessionContract.active,
		errors.JellyfishInvalidSession,
		`Invalid session: ${session}`,
	);

	context.assertUser(
		!sessionContract.data.expiration ||
			new Date() <= new Date(sessionContract.data.expiration),
		errors.JellyfishSessionExpired,
		`Session expired at: ${sessionContract.data.expiration}`,
	);

	const actor = await backend.getElementById(
		context,
		sessionContract.data.actor,
	);

	context.assertInternal(
		actor,
		errors.JellyfishNoElement,
		`Invalid actor: ${sessionContract.data.actor}`,
	);

	return {
		actor,
		scope: sessionContract.data.scope || {},
	};
};

/**
 * @summary Get the filter schemas for the actor's roles
 * @function
 * @private
 *
 * @param {Object} context - execution context
 * @param {Object} backend - backend
 * @param {Object} actor - actor contract
 * @returns {Object[]} role schemas
 */
const getRoleViews = async (
	context: Context,
	backend: DatabaseBackend,
	actor: Contract,
) => {
	const viewSchemas = [];

	const actorRoles: string[] = (actor.data?.roles as string[]) || [];

	for (const role of [actor.slug, ...actorRoles]) {
		const roleContract = await backend.getElementBySlug(
			context,
			`role-${role}@1.0.0`,
		);

		if (!roleContract) {
			continue;
		}

		viewSchemas.push(roleContract.data.read);
	}

	// A default schema that will not match anything
	if (viewSchemas.length === 0) {
		viewSchemas.push({
			type: 'object',
			additionalProperties: false,
		});
	}

	return viewSchemas;
};

// Only consider objects with $eval
const evalSchema = (object: any, context: { [key: string]: any }) => {
	if (!object) {
		return object;
	}

	if (object.$eval) {
		return jsone(object, context);
	}

	if (object.$id) {
		Reflect.deleteProperty(object, '$id');
	}

	for (const key of Object.keys(object)) {
		// For performance reasons
		// eslint-disable-next-line lodash/prefer-lodash-typecheck
		if (typeof object[key] !== 'object') {
			continue;
		}

		object[key] = evalSchema(object[key], context);
	}

	return object;
};

const getActorMask = async (
	context: Context,
	backend: DatabaseBackend,
	actor: Contract,
	scope: JsonSchema = {},
): Promise<JsonSchema> => {
	const permissionFilters = await getRoleViews(context, backend, actor);
	let mask = await applyMarkers(context, backend, actor, {
		type: 'object',

		// At least one permission must match
		anyOf: permissionFilters.map((object) => {
			return evalSchema(object, {
				// TODO: Update views to interpolate "actor" instead of "user"
				user: actor,
			});
		}),
	});

	// Apply session scope to mask
	if (!_.isEmpty(scope)) {
		mask = jsonSchema.merge([mask as any, scope as any]) as JsonSchema;
	}

	return mask;
};

/**
 * @summary Get the permissions mask for an actor
 * @function
 * @public
 *
 * @param {Object} context - execution context
 * @param {Object} backend - backend
 * @param {String} session - session id
 * @returns {Object} mask
 */
export const getMask = async (
	context: Context,
	backend: DatabaseBackend,
	session: string,
) => {
	const { actor, scope } = await getSessionActor(context, backend, session);
	return getActorMask(context, backend, actor, scope);
};

// Recursively applies permission mask to $$links queries, ensuring you can't "escape"
// permissions using a relational query.
const mergeMaskInLinks = (schema: JsonSchema, mask: JsonSchema) => {
	if (Array.isArray(schema)) {
		for (const item of schema) {
			mergeMaskInLinks(item, mask);
		}
	}

	if (!_.isPlainObject(schema)) {
		return;
	}

	if (schema instanceof Object) {
		if ('$$links' in schema) {
			const links = schema.$$links!;
			for (const [linkType, linkSchema] of Object.entries(links)) {
				mergeMaskInLinks(linkSchema, mask);
				links[linkType] = jsonSchema.merge([
					mask as any,
					linkSchema as any,
				]) as JsonSchema;
			}
		}

		if ('properties' in schema) {
			for (const propertySchema of Object.values(schema.properties!)) {
				mergeMaskInLinks(propertySchema, mask);
			}
		}

		for (const keyWithSubSchema of [
			'allOf',
			'anyOf',
			'contains',
			'items',
			'not',
		]) {
			if (keyWithSubSchema in schema) {
				mergeMaskInLinks(
					schema[keyWithSubSchema as keyof JsonSchema] as JsonSchema,
					mask,
				);
			}
		}
	}
};

/**
 * @summary Get a final filtered query
 * @function
 * @public
 *
 * @param {Object} context - execution context
 * @param {Object} backend - backend
 * @param {String} session - session id
 * @param {Object} schema - query schema
 * @returns {Promise<JsonSchema>} query
 */
export const getQuery = async (
	context: Context,
	backend: DatabaseBackend,
	session: string,
	schema: JsonSchema,
): Promise<JsonSchema> => {
	const { actor, scope } = await getSessionActor(context, backend, session);
	const mask = await getActorMask(context, backend, actor, scope);

	// Apply permission mask to links, recursively
	mergeMaskInLinks(schema, mask);

	return jsonSchema.merge([
		mask,
		evalSchema(schema, {
			// TODO: Update views to interpolate "actor" instead of "user"
			user: actor,
		}),
	]) as JsonSchema;
};<|MERGE_RESOLUTION|>--- conflicted
+++ resolved
@@ -3,17 +3,10 @@
 import jsone = require('json-e');
 import * as _ from 'lodash';
 import type { DatabaseBackend } from './backend/postgres/types';
-import { CARDS } from './cards';
+import { CARDS } from './contracts';
 import type { Context } from './context';
 import * as errors from './errors';
-<<<<<<< HEAD
-import { CARDS } from './contracts';
-import type { Contract } from '@balena/jellyfish-types/build/core';
-import type { DatabaseBackend } from './backend/postgres/types';
-import type { JsonSchema } from '@balena/jellyfish-types';
-=======
 import jsonSchema from './json-schema';
->>>>>>> 3c663aaa
 
 const CONTRACT_CONTRACT_TYPE = `${CARDS.card.slug}@${CARDS.card.version}`;
 const VERSIONED_CONTRACTS = _.mapKeys(CARDS, (value: any, key: any) => {
