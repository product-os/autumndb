import * as metrics from '@balena/jellyfish-metrics';
import type { Contract } from '@balena/jellyfish-types/build/core';
import * as Bluebird from 'bluebird';
import * as redis from 'redis';
import * as redismock from 'redis-mock';
// TODO: This violates encapsulation of the backend
<<<<<<< HEAD
import { TABLE as CONTRACTS_TABLE } from './backend/postgres/cards';
import * as metrics from '@balena/jellyfish-metrics';
import * as redismock from 'redis-mock';
import * as redis from 'redis';
import type { Contract } from '@balena/jellyfish-types/build/core';
=======
import { TABLE as cardsTable } from './backend/postgres/cards';
import * as errors from './errors';
>>>>>>> 3c663aaa

interface CacheOptions extends redis.ClientOpts {
	namespace: string;
	mock: boolean;
}

export type CacheResult = { hit: false } | { hit: true; element: any };

export class Cache {
	tables: Set<string>;
	client: redis.RedisClient | null;

	/**
	 * @summary The contract cache store
	 * @class
	 * @public
	 * @param {Object} options - options
	 * @param {String} options.namespace - will be used as key prefix
	 * @param {Boolean} options.mock - if true uses in memory cache
	 *
	 * @example
	 * const cache = new Cache()
	 */
	constructor(public options: CacheOptions) {
		this.options = options;
		this.tables = new Set();
		this.client = null;
	}

	/**
	 * @private
	 * @summary Gets the internal redis client and raises an error if it isn't set
	 *
	 * @return {redis.RedisClient} the redis client
	 */
	private getClient(): redis.RedisClient {
		const { client } = this;
		if (!client) {
			throw new errors.JellyfishCacheError(
				'Cache client is not set, did you forget to call Cache.connect()?',
			);
		}

		return client;
	}

	/**
	 * @summary Connect to the cache
	 * @function
	 * @public
	 *
	 * @example
	 * const cache = new Cache()
	 * await cache.connect()
	 */
	async connect(): Promise<void> {
		if (this.client) {
			return;
		}

		// Attempt to recover if we lose the connection to the cache
		this.options.retry_strategy = (options) => {
			if (options.attempt > 100) {
				return new errors.JellyfishCacheError('Cannot connect to cache');
			}

			// Reconnect after
			return Math.min(options.attempt * 100, 3000);
		};

		if (this.options.mock) {
			// This module is a singleton, and calling `.createClient()` attaches
			// events over the same singleton over and over again, causing
			// Node.js to eventually display:
			//   MaxListenersExceededWarning: Possible EventEmitter memory leak detected.
			// Updating the module itself is doable but tricky to get right given
			// various OOP smells in their architecture, so another workaround
			// is to invalidate the require cache entry, which will force the module
			// to return a new instance every time, as it should be.
			Reflect.deleteProperty(require.cache, require.resolve('redis-mock'));
			this.client = redismock.createClient(this.options);
		} else {
			this.client = redis.createClient(this.options);
		}
	}

	/**
	 * @summary Disconnect from the cache
	 * @function
	 * @public
	 *
	 * @example
	 * const cache = new Cache()
	 * await cache.disconnect()
	 */
	async disconnect() {
		if (this.client) {
			await new Bluebird((resolve) => {
				if (this.client) {
					this.client.removeAllListeners();
					this.client.quit(() => {
						this.client = null;
						resolve();
					});
				}
			});
			// This is because redis.quit() creates a thread to close the connection.
			// We wait until all threads have been run once to ensure the connection closes.
			await new Bluebird((resolve) => {
				setImmediate(resolve);
			});
		}
	}

	/**
	 * @summary Generate a key scoped by database name
	 * @function
	 * @private
	 *
	 * @param {String} table - table
	 * @param {String} category - category
	 * @param {String} key - key
	 *
	 * @returns {String} key - redis key
	 *
	 * @example
	 * const cache = new Cache()
	 * console.log(cache.generateKey('contracts', 'slug', 'xxxxxx'))
	 *
	 * > `database:contracts:slug:xxxx`
	 */
	generateKey(table: string, category: string, key: string): string {
		return `${this.options.namespace}:${table}:${category}:${key}`;
	}

	/**
	 * @summary Set an element in the cache by a certain key
	 * @function
	 * @private
	 *
	 * @param {String} table - table
	 * @param {String} category - category
	 * @param {String} key - key
	 * @param {Object} element - element
	 * @param {Object} backend - redis client
	 *
	 * @example
	 * const cache = new Cache()
	 * cache.setElementByKey('contracts', 'slug', 'xxxxxx', {
	 *   id: 'xxxxxx',
	 *   slug: 'foo',
	 *   data: 'baz'
	 * })
	 */
	async setElementByKey(
		table: string,
		category: string,
		key: string,
		element: Contract | null,
	) {
		if (!key) {
			return;
		}

		this.tables.add(table);

		const client = this.getClient();

		for (const name of this.tables) {
			if (name === table) {
				// Store key with one hour expiration
				const expirationTime = 3600;

				await new Promise((resolve, reject) => {
					client.set(
						this.generateKey(name, category, key),
						JSON.stringify(element),
						'EX',
						expirationTime,
						(err, result) => (err ? reject(err) : resolve(result)),
					);
				});
			} else if (element) {
				await new Promise((resolve, reject) => {
					client.set(
						this.generateKey(name, category, key),
						'null',
						(err, result) => (err ? reject(err) : resolve(result)),
					);
				});
			}
		}
	}

	/**
	 * @summary Set an element in the cache
	 * @function
	 * @public
	 *
	 * @param {String} table - table
	 * @param {Object} element - element
	 *
	 * @example
	 * const cache = new Cache()
	 * cache.set('contracts', {
	 *   id: 'xxxxxx',
	 *   slug: 'foo',
	 *   data: 'baz'
	 * })
	 */
	async set(table: string, element: Contract) {
		await Promise.all([
			this.setElementByKey(table, 'id', element.id, element),
			this.setElementByKey(
				table,
				'slug',
				`${element.slug}@${element.version}`,
				element,
			),
		]);
	}

	/**
	 * @summary Set a slug explicitly as "missing"
	 * @function
	 * @public
	 *
	 * @param {String} table - table
	 * @param {String} slug - slug
	 * @param {String} version - version
	 *
	 * @example
	 * const cache = new Cache()
	 * cache.setMissingSlug('contracts', 'foo', '1.0.0')
	 */
	async setMissingSlug(table: any, slug: any, version: any) {
		await this.setElementByKey(table, 'slug', `${slug}@${version}`, null);
	}

	/**
	 * @summary Set a slug explicitly as "missing"
	 * @function
	 * @public
	 *
	 * @param {String} table - table
	 * @param {String} id - id
	 *
	 * @example
	 * const cache = new Cache()
	 * cache.setMissingId('contracts', '4a962ad9-20b5-4dd8-a707-bf819593cc84')
	 */
	async setMissingId(table: any, id: any) {
		await this.setElementByKey(table, 'id', id, null);
	}

	/**
	 * @summary Get an element from the cache by its category
	 * @function
	 * @private
	 *
	 * @param {String} table - table
	 * @param {String} category - category
	 * @param {String} key - key
	 * @returns {Object} results
	 *
	 * @example
	 * const cache = new Cache()
	 * const result = cache.get('contracts', 'id', 'foo')
	 *
	 * if (result.hit) {
	 *   console.log(result.data)
	 * }
	 */
	async get(
		table: string,
		category: string,
		key: string,
	): Promise<CacheResult> {
		const client = this.getClient();

		const result = await new Promise<string | null>((resolve, reject) => {
			client.get(this.generateKey(table, category, key), (err, reply) =>
				err ? reject(err) : resolve(reply),
			);
		});

		if (result) {
			const data = {
				hit: true,
				element: JSON.parse(result),
			};
			if (table === CONTRACTS_TABLE) {
				metrics.markContractReadFromCache(data.element);
			}
			return data;
		}

		return {
			hit: false,
		};
	}

	/**
	 * @summary Get an element from the cache by its id
	 * @function
	 * @public
	 *
	 * @param {String} table - table
	 * @param {String} id - id
	 * @returns {Object} results
	 *
	 * @example
	 * const cache = new Cache()
	 * const result = cache.getById('contracts',
	 *   '4a962ad9-20b5-4dd8-a707-bf819593cc84')
	 *
	 * if (result.hit) {
	 *   console.log(result.data)
	 * }
	 */
	async getById(table: string, id: string) {
		return this.get(table, 'id', id);
	}

	/**
	 * @summary Get an element from the cache by its slug
	 * @function
	 * @public
	 *
	 * @param {String} table - table
	 * @param {String} slug - slug
	 * @param {String} version - version
	 * @returns {Object} results
	 *
	 * @example
	 * const cache = new Cache()
	 * const result = cache.getBySlug('contracts', 'foo', '1.0.0')
	 *
	 * if (result.hit) {
	 *   console.log(result.data)
	 * }
	 */
	async getBySlug(table: any, slug: any, version: any) {
		return this.get(table, 'slug', `${slug}@${version}`);
	}

	/**
	 * @summary Unset an element from the cache
	 * @function
	 * @public
	 *
	 * @param {Object} element - element
	 *
	 * @example
	 * const cache = new Cache()
	 * cache.unset({
	 *   id: 'xxxxxx',
	 *   slug: 'foo',
	 *   data: 'baz'
	 * })
	 */
	async unset(element: Contract) {
		const client = this.getClient();

		for (const name of this.tables) {
			if (element.id) {
				await new Promise((resolve, reject) => {
					client.del(this.generateKey(name, 'id', element.id), (err, reply) =>
						err ? reject(err) : resolve(reply),
					);
				});
			}
			if (element.slug) {
				await new Promise((resolve, reject) => {
					client.del(
						this.generateKey(
							name,
							'slug',
							`${element.slug}@${element.version}`,
						),
						(err, reply) => (err ? reject(err) : resolve(reply)),
					);
				});
			}
		}
	}

	/**
	 * @summary Reset the cache
	 * @function
	 * @public
	 *
	 * @example
	 * const cache = new Cache()
	 * cache.reset()
	 */
	async reset() {
		const { client } = this;
		if (client) {
			await new Promise((resolve, reject) => {
				client.flushall((err, reply) => (err ? reject(err) : resolve(reply)));
			});
		}
	}
}<|MERGE_RESOLUTION|>--- conflicted
+++ resolved
@@ -4,16 +4,8 @@
 import * as redis from 'redis';
 import * as redismock from 'redis-mock';
 // TODO: This violates encapsulation of the backend
-<<<<<<< HEAD
 import { TABLE as CONTRACTS_TABLE } from './backend/postgres/cards';
-import * as metrics from '@balena/jellyfish-metrics';
-import * as redismock from 'redis-mock';
-import * as redis from 'redis';
-import type { Contract } from '@balena/jellyfish-types/build/core';
-=======
-import { TABLE as cardsTable } from './backend/postgres/cards';
 import * as errors from './errors';
->>>>>>> 3c663aaa
 
 interface CacheOptions extends redis.ClientOpts {
 	namespace: string;
